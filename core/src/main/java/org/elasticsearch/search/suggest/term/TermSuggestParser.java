--- conflicted
+++ resolved
@@ -40,12 +40,7 @@
     }
 
     @Override
-<<<<<<< HEAD
-    public SuggestionSearchContext.SuggestionContext parse(XContentParser parser, MapperService mapperService, IndexQueryParserService queryParserService, IndexFieldDataService indexFieldDataService) throws IOException {
-=======
-    public SuggestionSearchContext.SuggestionContext parse(XContentParser parser, MapperService mapperService,
-            IndexQueryParserService queryParserService, HasContextAndHeaders headersContext) throws IOException {
->>>>>>> 41e10df2
+    public SuggestionSearchContext.SuggestionContext parse(XContentParser parser, MapperService mapperService, IndexQueryParserService queryParserService, IndexFieldDataService indexFieldDataService, HasContextAndHeaders headersContext) throws IOException {
         XContentParser.Token token;
         String fieldName = null;
         TermSuggestionContext suggestion = new TermSuggestionContext(suggester);
