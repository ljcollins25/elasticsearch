--- conflicted
+++ resolved
@@ -19,14 +19,7 @@
 
 package org.elasticsearch.index.query;
 
-<<<<<<< HEAD
-=======
-import org.apache.lucene.search.BooleanClause;
-import org.apache.lucene.search.Query;
 import org.elasticsearch.common.ParsingException;
-import org.elasticsearch.common.inject.Inject;
-import org.elasticsearch.common.regex.Regex;
->>>>>>> c8d1f7aa
 import org.elasticsearch.common.unit.Fuzziness;
 import org.elasticsearch.common.xcontent.XContentParser;
 import org.elasticsearch.index.search.MatchQuery;
@@ -48,11 +41,7 @@
     }
 
     @Override
-<<<<<<< HEAD
-    public MultiMatchQueryBuilder fromXContent(QueryParseContext parseContext) throws IOException, QueryParsingException {
-=======
-    public Query parse(QueryParseContext parseContext) throws IOException, ParsingException {
->>>>>>> c8d1f7aa
+    public MultiMatchQueryBuilder fromXContent(QueryParseContext parseContext) throws IOException {
         XContentParser parser = parseContext.parser();
 
         Object value = null;
@@ -88,11 +77,7 @@
                 } else if (token.isValue()) {
                     parseFieldAndBoost(parser, fieldsBoosts);
                 } else {
-<<<<<<< HEAD
-                    throw new QueryParsingException(parseContext, "[" + MultiMatchQueryBuilder.NAME + "] query does not support [" + currentFieldName + "]");
-=======
-                    throw new ParsingException(parseContext, "[" + NAME + "] query does not support [" + currentFieldName + "]");
->>>>>>> c8d1f7aa
+                    throw new ParsingException(parseContext, "[" + MultiMatchQueryBuilder.NAME + "] query does not support [" + currentFieldName + "]");
                 }
             } else if (token.isValue()) {
                 if ("query".equals(currentFieldName)) {
@@ -100,15 +85,7 @@
                 } else if ("type".equals(currentFieldName)) {
                     type = MultiMatchQueryBuilder.Type.parse(parser.text(), parseContext.parseFieldMatcher());
                 } else if ("analyzer".equals(currentFieldName)) {
-<<<<<<< HEAD
                     analyzer = parser.text();
-=======
-                    String analyzer = parser.text();
-                    if (parseContext.analysisService().analyzer(analyzer) == null) {
-                        throw new ParsingException(parseContext, "[" + NAME + "] analyzer [" + parser.text() + "] not found");
-                    }
-                    multiMatchQuery.setAnalyzer(analyzer);
->>>>>>> c8d1f7aa
                 } else if ("boost".equals(currentFieldName)) {
                     boost = parser.floatValue();
                 } else if ("slop".equals(currentFieldName) || "phrase_slop".equals(currentFieldName) || "phraseSlop".equals(currentFieldName)) {
@@ -120,19 +97,7 @@
                 } else if ("max_expansions".equals(currentFieldName) || "maxExpansions".equals(currentFieldName)) {
                     maxExpansions = parser.intValue();
                 } else if ("operator".equals(currentFieldName)) {
-<<<<<<< HEAD
                     operator = Operator.fromString(parser.text());
-=======
-                    String op = parser.text();
-                    if ("or".equalsIgnoreCase(op)) {
-                        multiMatchQuery.setOccur(BooleanClause.Occur.SHOULD);
-                    } else if ("and".equalsIgnoreCase(op)) {
-                        multiMatchQuery.setOccur(BooleanClause.Occur.MUST);
-                    } else {
-                        throw new ParsingException(parseContext, "text query requires operator to be either 'and' or 'or', not [" + op
-                                + "]");
-                    }
->>>>>>> c8d1f7aa
                 } else if ("minimum_should_match".equals(currentFieldName) || "minimumShouldMatch".equals(currentFieldName)) {
                     minimumShouldMatch = parser.textOrNull();
                 } else if ("fuzzy_rewrite".equals(currentFieldName) || "fuzzyRewrite".equals(currentFieldName)) {
@@ -166,13 +131,8 @@
             throw new ParsingException(parseContext, "No text specified for multi_match query");
         }
 
-<<<<<<< HEAD
         if (fieldsBoosts.isEmpty()) {
-            throw new QueryParsingException(parseContext, "No fields specified for multi_match query");
-=======
-        if (fieldNameWithBoosts.isEmpty()) {
             throw new ParsingException(parseContext, "No fields specified for multi_match query");
->>>>>>> c8d1f7aa
         }
 
         return new MultiMatchQueryBuilder(value)
